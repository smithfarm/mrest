--- conflicted
+++ resolved
@@ -1369,11 +1369,7 @@
     
     my $tf = $ARGS{'early_debug'};
     if ( $tf ) {
-<<<<<<< HEAD
-        _touch $tf
-=======
         _touch $tf;
->>>>>>> 73238653
         if ( -r $tf and -w $tf ) {
             unlink $tf;
             Log::Any::Adapter->set( 'File', $tf );
